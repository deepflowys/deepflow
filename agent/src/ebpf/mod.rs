--- conflicted
+++ resolved
@@ -99,19 +99,13 @@
 #[allow(dead_code)]
 pub const FEATURE_UPROBE_OPENSSL: c_int = 2;
 #[allow(dead_code)]
-<<<<<<< HEAD
 pub const FEATURE_UPROBE_GOLANG: c_int = 3;
 #[allow(dead_code)]
-pub const FEATURE_UPROBE_JAVA: c_int = 4;
-#[allow(dead_code)]
-pub const FEATURE_PROFILE_ONCPU: c_int = 5;
-#[allow(dead_code)]
-pub const FEATURE_PROFILE_OFFCPU: c_int = 6;
-#[allow(dead_code)]
-pub const FEATURE_PROFILE_MEMORY: c_int = 7;
-=======
-pub const FEATURE_UPROBE_GOLANG: c_int = 2;
->>>>>>> 5937cc8f
+pub const FEATURE_PROFILE_ONCPU: c_int = 4;
+#[allow(dead_code)]
+pub const FEATURE_PROFILE_OFFCPU: c_int = 5;
+#[allow(dead_code)]
+pub const FEATURE_PROFILE_MEMORY: c_int = 6;
 
 //L7层协议是否需要重新核实
 #[allow(dead_code)]
