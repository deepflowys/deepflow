--- conflicted
+++ resolved
@@ -267,7 +267,6 @@
 				   int len);
 u32 legacy_fetch_log2_page_size(void);
 u64 get_netns_id_from_pid(pid_t pid);
-<<<<<<< HEAD
 int get_nspid(int pid);
 int get_target_uid_and_gid(int target_pid, int *uid, int *gid);
 int copy_file(const char *src_file, const char *dest_file);
@@ -275,7 +274,5 @@
 void df_exit_ns(int fd);
 int gen_file_from_mem(const char *mem_ptr, int write_bytes, const char *path);
 int exec_command(const char *cmd, const char *args);
-=======
 u64 current_sys_time_secs(void);
->>>>>>> 6451102e
 #endif /* DF_COMMON_H */