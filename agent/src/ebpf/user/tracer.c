--- conflicted
+++ resolved
@@ -992,15 +992,10 @@
 int tracer_hooks_process(struct bpf_tracer *tracer, enum tracer_hook_type type,
 			 int *probes_count)
 {
-<<<<<<< HEAD
-	int (*probe_handle) (struct probe * p) = NULL;
-	int (*tracepoint_handle) (struct tracepoint * p) = NULL;
-	int (*kfunc_handle) (struct kfunc * p) = NULL;
-=======
 	int (*probe_handle) (struct probe *p) = NULL;
 	int (*tracepoint_handle) (struct tracepoint *p) = NULL;
 	int (*kfunc_handle) (struct kfunc *p) = NULL;
->>>>>>> 5937cc8f
+
 	if (type == HOOK_ATTACH) {
 		probe_handle = probe_attach;
 		tracepoint_handle = tracepoint_attach;
