/*
 * Copyright (c) 2022 Yunshan Networks
 *
 * Licensed under the Apache License, Version 2.0 (the "License");
 * you may not use this file except in compliance with the License.
 * You may obtain a copy of the License at
 *
 *     http://www.apache.org/licenses/LICENSE-2.0
 *
 * Unless required by applicable law or agreed to in writing, software
 * distributed under the License is distributed on an "AS IS" BASIS,
 * WITHOUT WARRANTIES OR CONDITIONS OF ANY KIND, either express or implied.
 * See the License for the specific language governing permissions and
 * limitations under the License.
 */

#ifndef DF_USER_TRACER_H
#define DF_USER_TRACER_H
#include <stdio.h>
#include <stdbool.h>
#include <linux/limits.h>	/* ulimit */
#include <sys/resource.h>	/* RLIM_INFINITY */
#include <stdlib.h>
#include <errno.h>
#include <unistd.h>
#include <linux/types.h>
#include <sys/types.h>
#include <fcntl.h>
#include <linux/sched.h>
#include <inttypes.h>
#include <linux/perf_event.h>
#include <linux/unistd.h>
#include <unistd.h>
#include <pthread.h>
#include <time.h>
#include <string.h>
#include "ring.h"
#include "ctrl.h"
#include "atomic.h"
#include <bcc/libbpf.h>
#include "../kernel/include/common.h"
#include "xxhash.h"
#include "../kernel/include/socket_trace_common.h"
#include <bcc/libbpf.h>
#include "symbol.h"
#include <regex.h>
#include "config.h"

#define STRINGIFY(x) #x
#define UPROBE_FUNC_NAME(N) STRINGIFY(df_U_##N)
#define URETPROBE_FUNC_NAME(N) STRINGIFY(df_UR_##N)

#define LOOP_DELAY_US  100000

#define memcpy_fast(a,b,c) memcpy(a,b,c)

#define IS_NULL(p) ((p) == NULL)

#define RING_SIZE 16384
#define MAX_BULK 32
#define MAX_PKT_BURST 16
#define SOCKET_ID_ANY -1

#define NANOSEC_PER_SEC 1000000000ULL	/* 10^9 */

#define BPF_PERF_READER_PAGE_CNT  64

#define NAME_LEN 64

#define TYPE_KPROBE     0
#define TYPE_UPROBE     1

#define PROBES_NUM_MAX 64
#define BPF_TRACER_NUM_MAX 8

#define PROBE_NAME_SZ   128

#define MAX_CPU_NR      256

// RHEL 7 & CentOS 7 systems that run on kernel 3.10.
// eBPF support has been backported to kernel 3.10 since 3.10.0-940.el7.x86_64.
// See this blog post(https://www.redhat.com/en/blog/introduction-ebpf-red-hat-enterprise-linux-7).
#define LINUX_3_10_MIN_REV_NUM	940

/*
 * timeout (100ms), use for perf reader epoll().
 */
#define PERF_READER_TIMEOUT_DEF 100
#define PERF_READER_NUM_MAX	16

#define DEBUG_BUFF_SIZE 4096
typedef void (*debug_callback_t)(char *data, int len);

enum perf_event_state {
	PERF_EV_INIT,
	PERF_EV_ATTACH,
	PERF_EV_DETACH
};

enum tracer_hook_type {
	HOOK_ATTACH,
	HOOK_DETACH
};

enum tracer_state {
	TRACER_INIT,
	TRACER_RUNNING,
	TRACER_STOP,
	TRACER_WAIT_START,
	TRACER_START_ERR,
	TRACER_WAIT_STOP,
	TRACER_STOP_ERR
};

enum probe_type {
	KPROBE,
	UPROBE
};

struct thread_index_entry {
	pthread_t thread;
	int index;
};

struct thread_index_array {
    struct thread_index_entry *entries;
    pthread_mutex_t lock;
};

// PID management for feature-matching processes
#define pids_metch_hash_t        clib_bihash_8_8_t
#define pids_metch_hash_init     clib_bihash_init_8_8
#define pids_metch_hash_kv       clib_bihash_kv_8_8_t
#define print_hash_pids_metch    print_bihash_8_8
#define pids_metch_hash_search   clib_bihash_search_8_8
#define pids_metch_hash_add_del  clib_bihash_add_del_8_8
#define pids_metch_hash_free     clib_bihash_free_8_8
#define pids_metch_hash_key_value_pair_cb        clib_bihash_foreach_key_value_pair_cb_8_8
#define pids_metch_hash_foreach_key_value_pair   clib_bihash_foreach_key_value_pair_8_8

// index number of feature.
enum cfg_feature_idx {
	FEATURE_UNKNOWN,
	// Analyze go binary to get symbol address without symbol table
	FEATURE_UPROBE_GOLANG_SYMBOL,
	// openssl uprobe
	FEATURE_UPROBE_OPENSSL,
	// golang uprobe
	FEATURE_UPROBE_GOLANG,
<<<<<<< HEAD
	// java uprobe
	FEATURE_UPROBE_JAVA,
	FEATURE_PROFILE_ONCPU,
	FEATURE_PROFILE_OFFCPU,
	FEATURE_PROFILE_MEMORY,
=======
>>>>>>> 5937cc8f
	FEATURE_MAX,
};

enum match_pids_act {
	MATCH_PID_ADD,
	MATCH_PID_DEL,
};

struct cfg_feature_regex {
	regex_t preg;
	int ok;
};

extern struct cfg_feature_regex cfg_feature_regex_array[FEATURE_MAX];
extern int ebpf_config_protocol_filter[PROTO_NUM];
extern struct kprobe_port_bitmap allow_port_bitmap;
extern struct kprobe_port_bitmap bypass_port_bitmap;
extern bool allow_seg_reasm_protos[PROTO_NUM];

/* *INDENT-OFF* */
#define probes_set_enter_symbol(t, fn)						\
do {                                                        			\
	char *func = (char*)calloc(PROBE_NAME_SZ, 1);             		\
	if (func != NULL) {                                       		\
		int curr_idx = t->kprobes_nr++;                  		\
		t->ksymbols[curr_idx].isret = false;                 	    	\
		snprintf(func, PROBE_NAME_SZ, "kprobe/%s", fn);           	\
		t->ksymbols[curr_idx].func = func;                        	\
	} else {								\
		ebpf_error("no memory, probe (kprobe/%s) set failed", fn); 	\
	} 									\
} while(0)

#define probes_set_exit_symbol(t, fn)						\
do {                                                        			\
	char *func = (char*)calloc(PROBE_NAME_SZ, 1);             		\
	if (func != NULL) {                                       		\
		int curr_idx = t->kprobes_nr++;                  		\
		t->ksymbols[curr_idx].isret = true;                 	    	\
		snprintf(func, PROBE_NAME_SZ, "kretprobe/%s", fn);           	\
		t->ksymbols[curr_idx].func = func;                        	\
	} else {								\
		ebpf_error("no memory, probe (kretprobe/%s) set failed", fn); 	\
	} 									\
} while(0)

#define probes_set_symbol(t, fn)						\
do {                            						\
	char *func = (char*)calloc(PROBE_NAME_SZ, 1);      			\
	if (func != NULL) {							\
		int curr_idx = t->kprobes_nr++;					\
		t->ksymbols[curr_idx].isret = false;				\
		snprintf(func, PROBE_NAME_SZ, "kprobe/%s", fn);			\
		t->ksymbols[curr_idx].func = func;				\
	} else {								\
		ebpf_error("no memory, probe (kprobe/%s) set failed", fn);  	\
	}									\
	func = (char*)calloc(PROBE_NAME_SZ, 1);					\
	if (func != NULL) {							\
		int curr_idx = t->kprobes_nr++;					\
		snprintf(func, PROBE_NAME_SZ, "kretprobe/%s", fn);		\
		t->ksymbols[curr_idx].isret = true;				\
		t->ksymbols[curr_idx].func = func;				\
	} else {								\
		ebpf_error("no memory, probe (kretprobe/%s) set failed", fn);	\
	}									\
} while(0)

#define tps_set_symbol(t, tp)							\
do {										\
	char *name = (char*)calloc(PROBE_NAME_SZ, 1);				\
	if (name != NULL) {							\
		snprintf(name, PROBE_NAME_SZ, "%s", tp);			\
		t->tps[t->tps_nr++].name = name;				\
	} else {								\
		ebpf_error("no memory, probe (tp %s) set failed", tp);		\
	}									\
} while(0)

#define kfunc_set_symbol(t, fn, ret)						\
do {										\
	char *name = (char*)calloc(PROBE_NAME_SZ, 1);				\
	if (name != NULL) {							\
		if ((ret)) {							\
			snprintf(name, PROBE_NAME_SZ, "fexit/%s", fn);		\
		} else {							\
			snprintf(name, PROBE_NAME_SZ, "fentry/%s", fn);		\
		}								\
		t->kfuncs[t->kfuncs_nr++].name = name;				\
	} else {								\
		ebpf_error("no memory, kfunc('%s') set failed", fn);		\
	}									\
} while(0)

#define kprobe_set_symbol(t, fn, ret)						\
{										\
	if ((ret)) {								\
		probes_set_exit_symbol(t, fn);					\
	} else {								\
		probes_set_enter_symbol(t, fn);					\
	}									\
}
/* *INDENT-ON* */

enum {
	/* set */
	SOCKOPT_SET_TRACER_ADD = 400,
	SOCKOPT_SET_TRACER_DEL,
	SOCKOPT_SET_TRACER_SET,
	SOCKOPT_SET_TRACER_FLUSH,
	/* get */
	SOCKOPT_GET_TRACER_SHOW,

	/* set */
	SOCKOPT_SET_SOCKTRACE_ADD = 500,
	SOCKOPT_SET_SOCKTRACE_DEL,
	SOCKOPT_SET_SOCKTRACE_SET,
	SOCKOPT_SET_SOCKTRACE_FLUSH,
	/* get */
	SOCKOPT_GET_SOCKTRACE_SHOW,

	/* set */
	SOCKOPT_SET_DATADUMP_ADD = 600,
	SOCKOPT_SET_DATADUMP_ON,
	SOCKOPT_SET_DATADUMP_OFF,
	/* get */
	SOCKOPT_GET_DATADUMP_SHOW,

	/* set */
	SOCKOPT_SET_CPDBG_ADD = 700,
	SOCKOPT_SET_CPDBG_ON,
	SOCKOPT_SET_CPDBG_OFF,
	/* get */
	SOCKOPT_GET_CPDBG_SHOW,

	SOCKOPT_PRINT_MATCH_PIDS = 800,
};

struct mem_block_head {
	uint8_t is_last;
	void *free_ptr;
	void (*fn)(void *);
} __attribute__((packed));

typedef void (*tracer_callback_t)(void *ctx, void *cp_data);

struct tracer_probes_conf {
	char *bin_file;		// only use uprobe;
	struct symbol_kprobe ksymbols[PROBES_NUM_MAX];
	int kprobes_nr;
	struct symbol_tracepoint tps[PROBES_NUM_MAX];
	int tps_nr;
	struct symbol_kfunc kfuncs[PROBES_NUM_MAX];
	int kfuncs_nr;
	struct list_head uprobe_syms_head;	// uprobe symbol 信息存放链表。
	int uprobe_count;
};

struct probe {
	struct list_head list;
	enum probe_type type;
	char name[PROBE_NAME_SZ];
	struct ebpf_link *link;
	struct ebpf_prog *prog;
	int prog_fd;
	bool isret;
	void *private_data;	// Store uprobe information
	bool installed;
	struct bpf_tracer *tracer;
};

struct tracepoint {
	char name[PROBE_NAME_SZ];
	struct ebpf_link *link;
	struct ebpf_prog *prog;
	int prog_fd;
};

struct kfunc {
	char name[PROBE_NAME_SZ];
	struct ebpf_link *link;
	struct ebpf_prog *prog;
	int prog_fd;
};

struct queue {
	struct bpf_tracer *t;
	struct ring *r;
	unsigned int ring_size;	// 队列配置大小，值为2的次幂
	void *datas_burst[MAX_PKT_BURST];	// burst的方式获取数据
	int nr;			// datas_burst中data数量

	/*
	 * 用于唤醒工作线程从队列上获取数据进行处理。
	 */
	pthread_mutex_t mutex;
	pthread_cond_t cond;

	/*
	 * 各种统计
	 */
	atomic64_t enqueue_lost;
	atomic64_t enqueue_nr;
	atomic64_t burst_count;
	atomic64_t dequeue_nr;
	atomic64_t heap_get_failed;	// 从heap上获取内存失败的次数统计
};

/*
 * map的重新配置，挂在bpf_tracer->maps_conf_head上。
 */
struct map_config {
	struct list_head list;
	char map_name[NAME_LEN];
	int max_entries;
};

struct ebpf_object;
struct perf_reader;
struct bpf_tracer;
typedef int (*tracer_op_fun_t)(struct bpf_tracer *);

/*
 * This is used to read data from the perf buffer, and each MAP
 * (type: PF_MAP_TYPE_PERF_EVENT_ARRAY) corresponds to it. A tracer
 * may contain multiple readers.
 */
struct bpf_perf_reader {
	char name[NAME_LEN];			// perf ring-buffer map
	bool is_use;				// false : free, ture : used
	struct ebpf_map *map;			// ebpf_map address
	struct perf_reader *readers[MAX_CPU_NR];// percpu readers (read from percpu ring-buffer map)
	int reader_fds[MAX_CPU_NR];		// percpu reader fds
	int readers_count;			// readers count
	unsigned int perf_pages_cnt;		// ring-buffer set memory size (memory pages count)
	perf_reader_raw_cb raw_cb;		// Used for perf ring-buffer receive callback.
	perf_reader_lost_cb lost_cb;		// Callback for perf ring-buffer data loss.
	int epoll_timeout;			// perf poll timeout (ms)
	int epoll_fds[MAX_CPU_NR];
	int epoll_fds_count;
	struct bpf_tracer *tracer;
};

struct bpf_tracer {
	/*
	 * tracer info
	 */
	char name[NAME_LEN];		// tracer name
	char bpf_load_name[NAME_LEN];	// Tracer bpf load buffer name.
	// Used to identify which eBPF buffer is loaded by the kernel
	void *buffer_ptr;		// eBPF bytecodes buffer pointer
	int buffer_sz;			// eBPF buffer size
	struct ebpf_object *obj;	// eBPF object
	bool is_use;			// Whether it is being used.
	volatile uint32_t *lock;	// tracer lock

	/*
	 * probe, tracepoint
	 */
	struct tracer_probes_conf *tps;	// probe, tracepoint, uprobes config
	struct list_head probes_head;
	int probes_count;		// probe count.
	struct tracepoint tracepoints[PROBES_NUM_MAX];
	int tracepoints_count;
	struct kfunc kfuncs[PROBES_NUM_MAX];
	int kfuncs_count;
	pthread_mutex_t mutex_probes_lock; // Protect the probes operation in multiple threads

	/*
	 * perf event(type is TRACER_TYPE_PERF_EVENT) for attach fds.
	 */
	int per_cpu_fds[MAX_CPU_NR];
	int sample_freq; // sample frequency, Hertz.
	/*
	 * Enable CPU sampling?
	 * For the following scenario:
	 * If the on-CPU profiler is disabled, this setting will be false,
	 * which means that perf sampling events will not be enabled, the attach
	 * operation will not be executed.
	 */
	bool enable_sample;
	// perf event state
	enum perf_event_state ev_state;

	/*
	 * Data distribution processing worker, queues
	 */
	pthread_t perf_workers[MAX_CPU_NR];      // Main thread for user-space receiving perf-buffer data
	pthread_t dispatch_workers[MAX_CPU_NR]; // Dispatch threads
	int dispatch_workers_nr;                // Number of dispatch threads
	struct queue queues[MAX_CPU_NR];        // Dispatch queues, each dispatch thread has its corresponding queue.
	void *process_fn;                       // Callback interface passed from the application for data processing
	void (*datadump) (void *data, int64_t boot_time); // eBPF data dump handle

	/*
	 * perf ring-buffer from kernel to user.
	 * A tracer may contain multiple readers, and there is a fixed
	 * upper limit (PERF_READER_NUM_MAX) on the number of
	 * readers that a tracer can have.
	 */
	struct bpf_perf_reader readers[PERF_READER_NUM_MAX];
	int perf_readers_count;

	/*
	 * statistics
	 */
	atomic64_t recv;			// User-level program event reception statistics. 
	atomic64_t lost;			// User-level programs not receiving data in time can cause data loss in the kernel.
	atomic64_t proto_status[PROTO_NUM];	// Statistical analysis based on different l7 protocols.

	/*
	 * maps re-config
	 */
	struct list_head maps_conf_head;

	/*
	 * Intended for use as a callback function
	 * for resource release and create tracer.
	 */
	tracer_op_fun_t release_cb;
	tracer_op_fun_t create_cb;

	/*
	 * tracer 控制接口和运行状态
	 */
	volatile enum tracer_state state;// 追踪器状态（Tracker status）
	bool adapt_success;		 // 是否成功适配内核, true 成功适配，false 适配失败
	uint32_t data_limit_max;	 // The maximum amount of data returned to the user-reader

	/*
	* Callback function contexts for continuous profiler
	* Should only be used to create profiler context
	 */
	void *profiler_callback_ctx[PROFILER_CTX_NUM];
};

#define EXTRA_TYPE_SERVER 0
#define EXTRA_TYPE_CLIENT 1

typedef int (*extra_waiting_fun_t)();

struct extra_waiting_op {
	struct list_head list;
	char name[NAME_LEN];
	extra_waiting_fun_t f;
	int type;
};

typedef int (*period_event_fun_t)();

struct period_event_op {
	struct list_head list;
	char name[NAME_LEN];
	bool is_valid;
	/* The cycle time of event triggering (unit is microseconds) */
	uint32_t times; 
	period_event_fun_t f;
};

/* =================================
 * 控制面数据传递
 * =================================
 */
struct rx_queue_info {
	uint64_t enqueue_lost;
	uint64_t enqueue_nr;
	uint64_t burst_count;
	uint64_t dequeue_nr;
	uint64_t heap_get_failed;
	int queue_size;
	int ring_capacity;
} __attribute__((aligned(8)));

struct bpf_tracer_param {
	char name[NAME_LEN];
	char bpf_load_name[NAME_LEN];
	int dispatch_workers_nr;
	unsigned int perf_pg_cnt;
	/* rx_queues start address 8-byte alignment */
	struct rx_queue_info rx_queues[MAX_CPU_NR] __attribute__((aligned(8)));
	uint64_t lost;
	int probes_count;
	int state;
	bool adapt_success;
	uint32_t data_limit_max;
	uint64_t proto_status[PROTO_NUM];
} __attribute__((__packed__));

struct bpf_tracer_param_array {
	int count;
	struct bpf_tracer_param tracers[0];
};

struct reader_forward_info {
	uint64_t queue_id;
	int cpu_id;
	struct bpf_tracer *tracer;
};

extern volatile uint32_t *tracers_lock;

/*
 * Protecting the creation, release, start and stop behaviors of tracer.
 */
static inline void tracers_ctl_lock(void)
{
	while (__atomic_test_and_set(tracers_lock, __ATOMIC_ACQUIRE))
		CLIB_PAUSE();
}

static inline void tracers_ctl_unlock(void)
{
	__atomic_clear(tracers_lock, __ATOMIC_RELEASE);
}

static inline void tracer_reader_lock(struct bpf_tracer *t)
{
	while (__atomic_test_and_set(t->lock, __ATOMIC_ACQUIRE))
		CLIB_PAUSE();
}

static inline void tracer_reader_unlock(struct bpf_tracer *t)
{
	__atomic_clear(t->lock, __ATOMIC_RELEASE);
}

struct clear_list_elem {
	struct list_head list;
	const char p[0];
};

static bool inline insert_list(void *elt, uint32_t len, struct list_head *h)
{
	struct clear_list_elem *cle;
	cle = calloc(sizeof(*cle) + len, 1);
	if (cle == NULL) {
		ebpf_warning("calloc() failed.\n");
		return false;
	}
	memcpy((void *)cle->p, (void *)elt, len);
	list_add_tail(&cle->list, h);
	return true;
}

static int inline __reclaim_map(int map_fd, struct list_head *h)
{
	int count = 0;
	struct list_head *p, *n;
	struct clear_list_elem *cle;
	list_for_each_safe(p, n, h) {
		cle = container_of(p, struct clear_list_elem, list);
		if (!bpf_delete_elem(map_fd, (void *)cle->p))
			count++;
		list_head_del(&cle->list);
		free(cle);
	}

	return count;
}

#define CACHE_LINE_BYTES 64

int set_allow_port_bitmap(void *bitmap);
int set_bypass_port_bitmap(void *bitmap);
int enable_ebpf_protocol(int protocol);
int set_feature_regex(int feature, const char *pattern);
bool is_feature_enabled(int feature);
bool is_feature_matched(int feature, int pid, const char *path);
int bpf_tracer_init(const char *log_file, bool is_stdout);
int tracer_bpf_load(struct bpf_tracer *tracer);
int tracer_probes_init(struct bpf_tracer *tracer);
int tracer_hooks_attach(struct bpf_tracer *tracer);
int tracer_hooks_detach(struct bpf_tracer *tracer);
int check_kernel_version(int maj_limit, int min_limit);
int register_extra_waiting_op(const char *name,
			      extra_waiting_fun_t f, int type);
void bpf_tracer_finish(void);
struct bpf_tracer *setup_bpf_tracer(const char *name,
				    char *load_name,
				    void *bpf_bin_buffer,
				    int buffer_sz,
				    struct tracer_probes_conf *tps,
				    int workers_nr,
				    tracer_op_fun_t free_cb,
				    tracer_op_fun_t create_cb,
				    void *handle,
				    void *profiler_callback_ctx[PROFILER_CTX_NUM],
				    int freq);
int maps_config(struct bpf_tracer *tracer, const char *map_name, int entries);
struct bpf_tracer *find_bpf_tracer(const char *name);
int register_period_event_op(const char *name,
			     period_event_fun_t f,
			     uint32_t period_time);
int set_period_event_invalid(const char *name);

/**
 * probe_detach - eBPF probe detach
 * @p struct probe
 *
 * @return 0 if ok, not 0 on error
 */
int probe_detach(struct probe *p);
/**
 * add_probe_to_tracer - add probe
 * @pb struct probe
 */
void add_probe_to_tracer(struct probe *pb);
/**
 * free_probe_from_tracer - free probe
 * @pb struct probe
 */
void free_probe_from_tracer(struct probe *pb);
int tracer_hooks_process(struct bpf_tracer *tracer,
			 enum tracer_hook_type type, int *probes_count);
int tracer_uprobes_update(struct bpf_tracer *tracer);

/**
 * @brief Create a perf buffer reader.
 *
 * @param t tracer
 * @param map_name perf buffer map name
 * @param raw_cb perf reader raw data callback
 * @param lost_cb perf reader data lost callback
 * @param pages_cnt How many memory pages are used for ring-buffer
 * (system page size * pages_cnt)
 * @param thread_nr The number of threads required for the reader's work 
 * @param epoll_timeout perf epoll timeout
 * @return perf_reader address on success, NULL on error
 */
struct bpf_perf_reader*
create_perf_buffer_reader(struct bpf_tracer *t,
			  const char *map_name,
			  perf_reader_raw_cb raw_cb,
			  perf_reader_lost_cb lost_cb,
			  unsigned int pages_cnt,
			  int thread_nr,
			  int epoll_timeout);
void free_perf_buffer_reader(struct bpf_perf_reader *reader);
int release_bpf_tracer(const char *name);
void free_all_readers(struct bpf_tracer *t);
int enable_tracer_reader_work(const char *name, int idx,
			      struct bpf_tracer *tracer,
			      void *fn);
/**
 * @brief Enable eBPF segmentation reassembly for the specified protocol.
 * 
 * @param protocol Protocols for segmentation reassembly
 * @return 0 on success, non-zero on error
 */
int enable_ebpf_seg_reasm_protocol(int protocol);

/**
 * @brief Add regex-matched process list for feature.
 * 
 * @param feature Refers to a specific feature module, value: FEATURE_*
 * @param pids Address of the process list
 * @param num Number of elements in the process list
 * @return 0 on success, non-zero on error
 */ 
int set_feature_pids(int feature, const int *pids, int num);
int init_match_pids_hash(void);
bool is_pid_match(int feature, int pid);
#endif /* DF_USER_TRACER_H */<|MERGE_RESOLUTION|>--- conflicted
+++ resolved
@@ -147,14 +147,9 @@
 	FEATURE_UPROBE_OPENSSL,
 	// golang uprobe
 	FEATURE_UPROBE_GOLANG,
-<<<<<<< HEAD
-	// java uprobe
-	FEATURE_UPROBE_JAVA,
 	FEATURE_PROFILE_ONCPU,
 	FEATURE_PROFILE_OFFCPU,
 	FEATURE_PROFILE_MEMORY,
-=======
->>>>>>> 5937cc8f
 	FEATURE_MAX,
 };
 
