--- conflicted
+++ resolved
@@ -176,11 +176,7 @@
 {
 	struct sec_desc *desc = obj->elf_info.license_sec;
 	if (desc->d_buf != NULL && desc->size > 0) {
-<<<<<<< HEAD
-		safe_buf_copy(obj->license, sizeof(obj->license), desc->d_buf, desc->size);
-=======
 		memcpy(obj->license, desc->d_buf, desc->size);
->>>>>>> 65ca6609
 		obj->license[sizeof(obj->license) - 1] = '\0';
 	}
 	ebpf_info("license: %s\n", obj->license);
