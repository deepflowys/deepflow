/*
 * Copyright (c) 2023 Yunshan Networks
 *
 * Licensed under the Apache License, Version 2.0 (the "License");
 * you may not use this file except in compliance with the License.
 * You may obtain a copy of the License at
 *
 *     http://www.apache.org/licenses/LICENSE-2.0
 *
 * Unless required by applicable law or agreed to in writing, software
 * distributed under the License is distributed on an "AS IS" BASIS,
 * WITHOUT WARRANTIES OR CONDITIONS OF ANY KIND, either express or implied.
 * See the License for the specific language governing permissions and
 * limitations under the License.
 */

package profile

import (
	"strconv"
	"time"

	dropletqueue "github.com/deepflowio/deepflow/server/ingester/droplet/queue"
	"github.com/deepflowio/deepflow/server/ingester/ingesterctl"
	"github.com/deepflowio/deepflow/server/ingester/profile/config"
	"github.com/deepflowio/deepflow/server/ingester/profile/dbwriter"
	"github.com/deepflowio/deepflow/server/ingester/profile/decoder"
	"github.com/deepflowio/deepflow/server/libs/datatype"
	"github.com/deepflowio/deepflow/server/libs/grpc"
	"github.com/deepflowio/deepflow/server/libs/queue"
	libqueue "github.com/deepflowio/deepflow/server/libs/queue"
	"github.com/deepflowio/deepflow/server/libs/receiver"
)

type Profile struct {
	Profiler *Profiler
}

type Profiler struct {
	Decoders      []*decoder.Decoder
	PlatformDatas []*grpc.PlatformInfoTable
}

func NewProfile(config *config.Config, recv *receiver.Receiver, platformDataManager *grpc.PlatformDataManager) (*Profile, error) {
<<<<<<< HEAD
	manager := dropletqueue.NewManager(ingesterctl.INGESTERCTL_EXTMETRICS_QUEUE)
	profileWriter, err := dbwriter.NewProfileWriter(datatype.MESSAGE_TYPE_PROFILE, 0, config)
	if err != nil {
		return nil, err
	}
	profiler, err := NewProfiler(datatype.MESSAGE_TYPE_PROFILE, config, platformDataManager, manager, recv, profileWriter)
=======
	manager := dropletqueue.NewManager(ingesterctl.INGESTERCTL_PROFILE_QUEUE)
	profiler, err := NewProfiler(datatype.MESSAGE_TYPE_PROFILE, config, platformDataManager, manager, recv)
>>>>>>> 12c4067a
	if err != nil {
		return nil, err
	}
	return &Profile{
		Profiler: profiler,
	}, nil
}

func NewProfiler(msgType datatype.MessageType, config *config.Config, platformDataManager *grpc.PlatformDataManager, manager *dropletqueue.Manager, recv *receiver.Receiver) (*Profiler, error) {
	decodeQueues := manager.NewQueues(
		"1-receive-to-decode-"+msgType.String(),
		config.DecoderQueueSize,
		config.DecoderQueueCount,
		1,
		libqueue.OptionFlushIndicator(3*time.Second),
		libqueue.OptionRelease(func(p interface{}) { receiver.ReleaseRecvBuffer(p.(*receiver.RecvBuffer)) }))

	recv.RegistHandler(msgType, decodeQueues, config.DecoderQueueCount)
	decoders := make([]*decoder.Decoder, config.DecoderQueueCount)
	platformDatas := make([]*grpc.PlatformInfoTable, config.DecoderQueueCount)
	for i := 0; i < config.DecoderQueueCount; i++ {
		if platformDataManager != nil {
			var err error
			platformDatas[i], err = platformDataManager.NewPlatformInfoTable("profile-" + msgType.String() + "-" + strconv.Itoa(i))
			if err != nil {
				return nil, err
			}
		}
		profileWriter, err := dbwriter.NewProfileWriter(datatype.MESSAGE_TYPE_PROFILE, i, config)
		if err != nil {
			return nil, err
		}
		decoders[i] = decoder.NewDecoder(
			i,
			msgType,
			platformDatas[i],
			queue.QueueReader(decodeQueues.FixedMultiQueue[i]),
			profileWriter,
		)
	}
	return &Profiler{
		Decoders:      decoders,
		PlatformDatas: platformDatas,
	}, nil
}

func (p *Profiler) Start() {
	for _, platformData := range p.PlatformDatas {
		if platformData != nil {
			platformData.Start()
		}
	}

	for _, decoder := range p.Decoders {
		go decoder.Run()
	}
}

func (p *Profiler) Close() {
	for _, platformData := range p.PlatformDatas {
		if platformData != nil {
			platformData.ClosePlatformInfoTable()
		}
	}

	for _, decoder := range p.Decoders {
		decoder.Close()
	}
}

func (p *Profile) Start() {
	p.Profiler.Start()
}

func (p *Profile) Close() error {
	p.Profiler.Close()
	return nil
}<|MERGE_RESOLUTION|>--- conflicted
+++ resolved
@@ -42,17 +42,8 @@
 }
 
 func NewProfile(config *config.Config, recv *receiver.Receiver, platformDataManager *grpc.PlatformDataManager) (*Profile, error) {
-<<<<<<< HEAD
-	manager := dropletqueue.NewManager(ingesterctl.INGESTERCTL_EXTMETRICS_QUEUE)
-	profileWriter, err := dbwriter.NewProfileWriter(datatype.MESSAGE_TYPE_PROFILE, 0, config)
-	if err != nil {
-		return nil, err
-	}
-	profiler, err := NewProfiler(datatype.MESSAGE_TYPE_PROFILE, config, platformDataManager, manager, recv, profileWriter)
-=======
 	manager := dropletqueue.NewManager(ingesterctl.INGESTERCTL_PROFILE_QUEUE)
 	profiler, err := NewProfiler(datatype.MESSAGE_TYPE_PROFILE, config, platformDataManager, manager, recv)
->>>>>>> 12c4067a
 	if err != nil {
 		return nil, err
 	}
